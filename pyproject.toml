--- conflicted
+++ resolved
@@ -35,12 +35,8 @@
 langfuse = ">=2.38.1"
 ragas= ">=0.1.20"
 llama-index = ">=0.10.65"
-<<<<<<< HEAD
-lxml = "^5.3.0"
 pyalex = "^0.15.1"
-=======
 lxml = ">=5.3.0"
->>>>>>> f91a1d0a
 
 [tool.poetry.group.test]
 optional = true
