--- conflicted
+++ resolved
@@ -26,9 +26,7 @@
 nltk = "^3.8.1"
 matplotlib = "^3.8.4"
 sentence-transformers = "^2.7.0"
-<<<<<<< HEAD
 lxml = "^5.2"
-=======
 seaborn = "^0.13.2"
 datasets = "^2.19.0"
 evaluate = "^0.4.2"
@@ -36,11 +34,8 @@
 skypilot = "^0.5.0"
 openai = "^1.35.9"
 
->>>>>>> 590abd62
-
 [tool.poetry.group.test]
 optional = true
-
 
 [tool.poetry.group.test.dependencies]
 pytest = "^7.1.1" # Allows for testing of the project
