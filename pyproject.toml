[tool.poetry]
name = "discovery-utils"
version = "0.1.0"
description = "Nesta Discovery utilities package"
authors = ["Nesta", "Solomon Yu <solomon.yu@nesta.org.uk>"]
license = "MIT"
readme = "README.md"
homepage = "https://github.com/nestauk/discovery_utils"
repository = "https://github.com/nestauk/discovery_utils"
packages = [
    { include = "src" },
]

[tool.poetry.dependencies]
python = ">=3.10, <3.13"
boto3 = "*"
urllib3 = "<2"
pandas = "*"
<<<<<<< HEAD
pyarrow = "^15.0.0"
fastparquet = "^2024.2.0"
currencyconverter = "^0.17.16"
df2gspread = "^1.0.4"
python-dotenv = "^1.0.1"
nltk = "^3.8.1"
=======
>>>>>>> 4c0cb4fc


[tool.poetry.group.test]
optional = true


[tool.poetry.group.test.dependencies]
pytest = "^7.1.1" # Allows for testing of the project
pytest-cov = "^4.0.0" # Allows to run coverage of the project
moto = "^3.1.6" # Allows for mocking of AWS services

[tool.poetry.group.lint]
optional = true

[tool.poetry.group.lint.dependencies]
flake8 = "^4.0.1"                         # Style Guide Enforcement
pyproject-flake8 = "^0.0.1-alpha.4"       # Allows configuration of flake 8 from pyproject.toml
flake8-bugbear = "^22.3.23"               # Finding likely bugs and design problems in your program.
flake8-print = "^4.0.0"                   # Check for print statements in python files.
flake8-docstrings = "^1.6.0"              # Include checks provided by pep257.
flake8-annotations = "^2.8.0"             # check for presence of type annotations in function definitions.
isort = "^5.10.1"                         # Sort imports
yamllint = "^1.26.3"                      # Linter for YAML files
bandit = {version = "^1.7.4", extras = ["toml"]}  # Security linter
pre-commit = "^2.18.1"                    # Runs a pipeline before commiting code
black = "^22.6.0"                         # Python style checks


[tool.poetry.group.dev.dependencies]
ipykernel = "^6.24.0"


[build-system]
requires = ["poetry-core"]
build-backend = "poetry.core.masonry.api"


[tool.black]
line-length = 119
target-version = ['py39']
include = '\.pyi?$'
extend-exclude = '''
/(
    \.eggs
  | \.git
  | \.venv
  | \.env
  | \.vscode
  | build
  | dist
  | \.mypy_cache
)\
'''

[tool.isort]
profile = 'black'
force_single_line = true
combine_as_imports = true
lines_between_types = 1
lines_after_imports = 2
src_paths = ["src", "tests"]
line_length = 119

[tool.flake8]
max-line-length = 119
select = [  # Choose the flake8 errors to select globally here
  "C",      # McCabe complexity
  "E",      # pep8 errors
  "W",      # pep8 warnings
  "F",      # pyflakes errors
  "N",      # naming conventions
  "B",      # bugbear errors (needs plugin installed)
  "ANN",    # flake8 annotations errors (needs plugin installed)
  "T",      # flake8 print errors (needs plugin installed)
  "D",      # flake8 doscstrings errors (needs plugin installed)
  "B950",   #  Line too long. It considers "max-line-length" but only triggers when exceeded by more than 10%.
]
ignore = [   # Choose the flake8 errors to ignore globally here
  "E501",    # Line too long  (using B950 instead, which has 10% tolerance)
  "D107",    # Missing docstring in __init__
  "D202",    # No blank lines allowed after function docstring
  "D400",    # First line should end with a period
  "D100",    # Missing docstring in public module
  "D104",    # Missing docstring in public package
  "ANN003",  # Missing type annotation for **kwargs
  "ANN002",  # Missing type annotation for **args
  "ANN1",    # Missing type annotation for self in methot or cls method
  "W503",    # Line break occurred before a binary operator
  "E203",    # Whitespace before ':'
]
per-file-ignores = [     # Choose the flake8 errors to ignore per file here
  "*/__init__.py:F401",  # Ignore imported but unused in __init__.py files
  "tests/*:ANN,D",       # Ignore Docstring and annotations on tests
]
exclude = [
    ".venv/*",
    ".vscode/*",
]
# See other flake8 extensions here: https://github.com/DmytroLitvinov/awesome-flake8-extensions


[tool.bandit]
skips = [      # Choose the bandit errors to ignore globally
  "B101",      # Use of assert detected. The enclosed code will be removed when compiling to optimised byte code.
  "B104",      # Possible binding to all interfaces
]
exclude_dirs = [
  ".venv",
]

[tool.pytest.ini_options]
minversion = "7.1"
addopts = """
  --verbose
  --color=yes
  --assert=plain
  --cov-report term
  --cov=src
  --last-failed
"""
testpaths = [
    "tests",
]

[tool.coverage.run]
omit = ["*/tests/*"]    # Remove test files from coverage run.

[tool.coverage.report]
omit = ["*/tests/*"]    # Remove test files from coverage report.<|MERGE_RESOLUTION|>--- conflicted
+++ resolved
@@ -16,15 +16,11 @@
 boto3 = "*"
 urllib3 = "<2"
 pandas = "*"
-<<<<<<< HEAD
 pyarrow = "^15.0.0"
-fastparquet = "^2024.2.0"
 currencyconverter = "^0.17.16"
 df2gspread = "^1.0.4"
 python-dotenv = "^1.0.1"
 nltk = "^3.8.1"
-=======
->>>>>>> 4c0cb4fc
 
 
 [tool.poetry.group.test]
